package be

import (
	"context"
	"database/sql"
	"flag"
	"fmt"
	"log"
	"time"

	"cleanapp/common"

	_ "github.com/go-sql-driver/mysql"
)

var (
	mysqlPassword = flag.String("mysql_password", "secret", "MySQL password.")
	mysqlHost     = flag.String("mysql_host", "localhost", "MySQL host.")
	mysqlPort     = flag.String("mysql_port", "3306", "MySQL port.")
	mysqlDb       = flag.String("mysql_db", "cleanapp", "MySQL database to use.")
)

func mysqlAddress() string {
	db := fmt.Sprintf("server:%s@tcp(%s:%s)/%s", *mysqlPassword, *mysqlHost, *mysqlPort, *mysqlDb)
	return db
}

func logResult(r sql.Result, e error) {
	if e != nil {
		log.Printf("Query failed: %v", e)
		return
	}
	rows, err := r.RowsAffected()
	if err != nil {
		log.Printf("Failed to get status of db op: %s", err)
		return
	}
	if rows != 1 {
		m := fmt.Sprintf("Expected to affect 1 row, affected %d", rows)
		log.Print(m)
	}
}

func updateUser(db *sql.DB, u *UserArgs, teamGen func(string) TeamColor) (*UserResp, error) {
	log.Printf("Write: Trying to create or update user %s / %s", u.Id, u.Avatar)
	rows, err := db.Query("SELECT id FROM users WHERE avatar = ?", u.Avatar)
	if err != nil {
		log.Printf("Couldn't get user with avatar %s", u.Avatar)
		return nil, err
	}
	defer rows.Close()

	if rows.Next() {
		var id string
		if err := rows.Scan(&id); err != nil {
			return nil, err
		}
		if id != u.Id {
			return &UserResp{
					DupAvatar: true,
				}, fmt.Errorf("duplicated avatar %s for the user %s: avatar already exists for the user %s",
					u.Avatar,
					u.Id,
					id)
		}
	}

	team := teamGen(u.Id)

	result, err := db.Exec(`INSERT INTO users (id, avatar, referral, team) VALUES (?, ?, ?, ?)
	                        ON DUPLICATE KEY UPDATE avatar=?, referral=?, team=?`,
		u.Id, u.Avatar, u.Referral, team, u.Avatar, u.Referral, team)

	logResult(result, err)

	if err != nil {
		return nil, err
	}
	return &UserResp{
		Team: team,
	}, nil
}

func updatePrivacyAndTOC(db *sql.DB, args *PrivacyAndTOCArgs) error {
	log.Printf("Writing privacy and TOC %v", args)

	if args.Privacy != "" && args.AgreeTOC != "" {
		result, err := db.Exec(`UPDATE users
			SET privacy = ?, agree_toc = ?
			WHERE id = ?`, args.Privacy, args.AgreeTOC, args.Id)
		logResult(result, err)
		return err
	} else if args.Privacy != "" {
		result, err := db.Exec(`UPDATE users
			SET privacy = ?
			WHERE id = ?`, args.Privacy, args.Id)
		logResult(result, err)
		return err
	} else if args.AgreeTOC != "" {
		result, err := db.Exec(`UPDATE users
			SET agree_toc = ?
			WHERE id = ?`, args.AgreeTOC, args.Id)
		logResult(result, err)
		return err
	}
	return fmt.Errorf("either privacy or agree_toc should be specified")
}

func saveReport(db *sql.DB, r ReportArgs) error {
	log.Printf("Write: Trying to save report from user %s to db located at %f,%f", r.Id, r.Latitude, r.Longitue)

	ctx := context.Background()
	tx, err := db.BeginTx(ctx, &sql.TxOptions{Isolation: sql.LevelSerializable})
	if err != nil {
		log.Printf("Error creating transaction: %v\n", err)
		return err
	}
	defer tx.Rollback()

	result, err := tx.ExecContext(ctx, `INSERT
	  INTO reports (id, team, latitude, longitude, x, y, image)
	  VALUES (?, ?, ?, ?, ?, ?, ?)`,
		r.Id, userIdToTeam(r.Id), r.Latitude, r.Longitue, r.X, r.Y, r.Image)
	logResult(result, err)
	if err != nil {
		log.Printf("Error inserting report: %v\n", err)
		return err
	}

	result, err = tx.ExecContext(ctx, `UPDATE users SET kitns_daily = kitns_daily + 1 WHERE id = ?`, r.Id)
	logResult(result, err)
	if err != nil {
		log.Printf("Error update kitns: %v\n", err)
		return err
	}
	return tx.Commit()
}

func getMap(m ViewPort, retention time.Duration) ([]MapResult, error) {
	log.Printf("Write: Trying to map/coordinates from db in %f,%f:%f,%f with retention %v", m.LatMin, m.LonMin, m.LatMax, m.LonMax, retention)
	db, err := common.DBConnect(mysqlAddress())
	if err != nil {
		return nil, err
	}
	defer db.Close()

	// TODO: Limit the time scope, say, last  week. Or make it a parameter.
	// TODO: Handle 180 meridian inside.
	// Exmaples of rectangles:
	// Zurich 47.3677679,8.5554069 => 47.3602948,8.5766434 top > bottom, left<right
	// Memphis, TN 35.5293051,-90.4510656 => 34.770288,-89.4742701 top > bottom, left < right
	// Madagascra -14.489877, 44.066256 => -26.459353, 52.375980 top > bottom, left < right
	rows, err := db.Query(`
	  SELECT seq, latitude, longitude, team
	  FROM reports
	  WHERE latitude > ? AND longitude > ?
	  	AND latitude <= ? AND longitude <= ?
			AND TIMESTAMPDIFF(HOUR, ts, NOW()) <= ?
	`, m.LatMin, m.LonMin, m.LatMax, m.LonMax, retention.Hours())
	if err != nil {
		log.Printf("Could not retrieve reports: %v", err)
		return nil, err
	}
	defer rows.Close()

	r := make([]MapResult, 0, 100)

	for rows.Next() {
		var (
			lat  float64
			lon  float64
			seq  int64
			team TeamColor
		)
		if err := rows.Scan(&seq, &lat, &lon, &team); err != nil {
			log.Printf("Cannot scan a row: %v", err)
			continue
		}
		r = append(r, MapResult{Latitude: lat, Longitude: lon, Count: 1, ReportID: seq, Team: team})
	}
	return r, nil
}

func getStats(id string) (StatsResponse, error) {
	log.Printf("Write: Trying to get stats for user %s", id)
	db, err := common.DBConnect(mysqlAddress())
	if err != nil {
		return StatsResponse{}, err
	}
	defer db.Close()

	rows, err := db.Query(`
	   SELECT COUNT(*)
	   FROM reports
	   WHERE id = ?
	 `, id)
	if err != nil {
		log.Printf("Could not retrieve number of kittens for user %q: %v", id, err)
		return StatsResponse{}, err
	}
	defer rows.Close()

	cnt := 0
	err = nil
	if rows.Next() {
		if err := rows.Scan(&cnt); err != nil {
			log.Printf("Cannot count number of kittens for user %q with error %v", id, err)
		}
	} else {
		log.Printf("Zero rows counting kittens for user %q, returning 0.", id)
		err = fmt.Errorf("zero rows counting kittens for user %q, returning 0", id)
	}

	return StatsResponse{
		Version: "2.0",
		Id:      id,
		Kittens: cnt,
	}, err
}

func getTeams() (TeamsResponse, error) {
	log.Printf("Write: Trying to get teams results")
	db, err := common.DBConnect(mysqlAddress())
	if err != nil {
		return TeamsResponse{}, err
	}
	defer db.Close()

	rows, err := db.Query(`
	   SELECT
	     SUM(IF(Team=1,1,0)) AS Blue,
	     SUM(IF(Team=2,1,0)) AS Green
	   FROM reports
	 `) // TODO: Limit the timeline.
	if err != nil {
		log.Printf("Could not calculate teams stats: %v", err)
		return TeamsResponse{}, err
	}
	defer rows.Close()

	blue, green := 0, 0
	err = nil
	if rows.Next() {
		if err := rows.Scan(&blue, &green); err != nil {
			log.Printf("Cannot count team stats with error %v", err)
		}
	} else {
		log.Printf("Zero rows counting team stats, returning 0s.")
		err = fmt.Errorf("zero rows counting team stats returning 0s")
	}

	return TeamsResponse{
		Blue:  blue,
		Green: green,
	}, err
}

func getTopScores(db *sql.DB, args *BaseArgs, topCount int) (*TopScoresResponse, error) {
	rows, err := db.Query(`
		SELECT id, avatar, kitns_daily + kitns_disbursed + kitns_ref_daily + kitns_ref_disbursed AS cnt
		FROM users
		ORDER BY cnt DESC
		LIMIT ?`, topCount)
	if err != nil {
		return nil, err
	}
	defer rows.Close()

	ret := &TopScoresResponse{
		Records: []TopScoresRecord{},
	}
	i := 1
	hasYou := false
	for rows.Next() {
		var id, avatar string
		var cnt float64

		if err := rows.Scan(&id, &avatar, &cnt); err != nil {
			return nil, err
		}
		ret.Records = append(ret.Records, TopScoresRecord{
			Place: i,
			Title: avatar,
			Kitn:  cnt,
			IsYou: id == args.Id,
		})
		i += 1
		if id == args.Id {
			hasYou = true
		}
	}

	// If the list contains the user, we are done, no need to fetch user's stats.
	if hasYou {
		return ret, nil
	}

	rows, err = db.Query(`
		SELECT id, avatar, kitns_daily + kitns_disbursed + kitns_ref_daily + kitns_ref_disbursed AS cnt
		FROM users
		WHERE id = ?`, args.Id)
	if err != nil {
		return nil, err
	}
	defer rows.Close()

	if rows.Next() {
		var id, avatar string
		var cnt float64
		if err := rows.Scan(&id, &avatar, &cnt); err != nil {
			return nil, err
		}
		you := TopScoresRecord{
			Title: avatar,
			Kitn:  cnt,
			IsYou: true,
		}
		newRows, err := db.Query(`
			SELECT count(*) AS c
			FROM users
			WHERE kitns_daily + kitns_disbursed + kitns_ref_daily + kitns_ref_disbursed > ?
		`, cnt)
		if err != nil {
			return nil, err
		}
		defer newRows.Close()
		if newRows.Next() {
			var yourCnt int
			if err := newRows.Scan(&yourCnt); err != nil {
				return nil, err
			}
			you.Place = yourCnt + 1
			if yourCnt < topCount {
				you.Place = topCount + 1
			}
		}
		ret.Records = append(ret.Records, you)
	}
	return ret, nil
}

func readReport(db *sql.DB, args *ReadReportArgs) (*ReadReportResponse, error) {
	log.Printf("Read: Getting the report %d\n", args.Seq)

	rows, err := db.Query(`SELECT
		r.id, r.image, u.avatar, u.privacy
		FROM reports AS r
		JOIN users AS u
		ON r.id = u.id
		WHERE r.seq = ?`,
		args.Seq)
	if err != nil {
		return nil, err
	}
	defer rows.Close()

	const shareData = "sharing_data_live"

	var (
		id      string
		image   []byte
		avatar  string
		privacy string
	)

	// Take only the first row. Ignore others as duplicates are not expected.
	if !rows.Next() {
		return nil, fmt.Errorf("Report %d wasn't found", args.Seq)
	}

	if err := rows.Scan(&id, &image, &avatar, &privacy); err != nil {
		return nil, err
	}

	ret := &ReadReportResponse{
		Id:    id,
		Image: image,
	}

	if privacy == shareData || id == args.Id {
		ret.Avatar = avatar
	}

	if id == args.Id {
		ret.Own = true
	}

	return ret, nil
}

func readReferral(db *sql.DB, key string) (string, error) {
	log.Printf("Read: retrieving the referral code for the device %s\n", key)

	rows, err := db.Query(`SELECT refvalue
		FROM referrals
		WHERE refkey = ?`,
		key)
	if err != nil {
		return "", err
	}
	defer rows.Close()

	var value string
	// Take only the first row. Ignore others as duplicates are not expected.
	if !rows.Next() {
		return "", nil
	}
	if err := rows.Scan(&value); err != nil {
		return "", err
	}
	return value, nil
}

func writeReferral(db *sql.DB, key, value string) error {
	log.Printf("Write: Trying to save the referral from device %s with value %s\n", key, value)

	existing, err := readReferral(db, key)
	if err != nil {
		return err
	}

	// If the referral already exists then just return without inserting
	if existing != "" {
		return nil
	}

	result, err := db.Exec(`INSERT
	  INTO referrals (refkey, refvalue)
	  VALUES (?, ?)`,
		key, value)

	logResult(result, err)

	return err
}

func generateReferral(db *sql.DB, req *GenRefRequest, codeGen func() string) (*GenRefResponse, error) {
	log.Printf("Generate and store referral code for the user %s", req.Id)

	rows, err := db.Query(`SELECT referral
		FROM users_refcodes
		WHERE id = ?`,
		req.Id)
	if err != nil {
		return nil, err
	}
	defer rows.Close()

	var refCode string
	// Take only the first row. Ignore others as duplicates are not expected.
	if rows.Next() {
		if err := rows.Scan(&refCode); err != nil {
			return nil, err
		}
		return &GenRefResponse{
			RefValue: refCode,
		}, nil
	}

	refCode = codeGen()

	result, err := db.Exec(`INSERT
		INTO users_refcodes (id, referral)
		VALUES (?, ?)`,
		req.Id, refCode)
	logResult(result, err)

	if err != nil {
		return nil, err
	}

	return &GenRefResponse{
		RefValue: refCode,
	}, nil
}

func cleanupReferral(db *sql.DB, refKey string) error {
	log.Printf("Cleaning up referral %s\n", refKey)

	result, err := db.Exec(`DELETE
		FROM referrals
<<<<<<< HEAD
		WHERE refkey = ?`, refKey); err != nil {
=======
		WHERE refvalue = ?`, ref)
	logResult(result, err)

	if err != nil {
>>>>>>> 72fac8a9
		log.Printf("Error cleaning up referral, %v\n", err)
		return err
	}
	return nil
}<|MERGE_RESOLUTION|>--- conflicted
+++ resolved
@@ -479,16 +479,8 @@
 
 	result, err := db.Exec(`DELETE
 		FROM referrals
-<<<<<<< HEAD
-		WHERE refkey = ?`, refKey); err != nil {
-=======
-		WHERE refvalue = ?`, ref)
-	logResult(result, err)
-
-	if err != nil {
->>>>>>> 72fac8a9
-		log.Printf("Error cleaning up referral, %v\n", err)
-		return err
-	}
-	return nil
+		WHERE refkey = ?`, refKey)
+
+	logResult(result, err)
+	return err
 }