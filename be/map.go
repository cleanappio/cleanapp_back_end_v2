package be

import (
	"log"
	"net/http"
	"time"

	"github.com/gin-gonic/gin"
)

type ViewPort struct {
	LatMin float64 `json:"latmin"`
	LonMin float64 `json:"lonmin"`
	LatMax float64 `json:"latmax"`
	LonMax float64 `json:"lonmax"`
}

type Point struct {
	Lat float64 `json:"lat"`
	Lon float64 `json:"lon"`
}

type MapArgs struct {
	Version string   `json:"version"` // Must be "2.0"
	Id      string   `json:"id"`      // public key.
	VPort   ViewPort `json:"vport"`
	Center  Point    `json:"center"`
}

type MapResult struct {
	Latitude  float64   `json:"latitude"`
	Longitude float64   `json:"longitude"`
	Count     int64     `json:"count"`
	ReportID  int64     `json:"report_id"` // Ignored if Count > 1
	Team      TeamColor `json:"team"`      // Ignored if Count > 1
	Own       bool      `json:"own"`
}

const retention = 24 * 30 * time.Hour  // For initial run it's one month. To be reduced after we get more users.

func GetMap(c *gin.Context) {
	log.Print("Call to /get_map")
	var ma MapArgs

	// Get the arguments.
	if err := c.BindJSON(&ma); err != nil {
		log.Printf("Failed to get the argument in /get_map call: %v", err)
		c.String(http.StatusInternalServerError, "Could not read JSON input.") // 500
		return
	}

	log.Printf("/get_map got %v", ma)

	if ma.Version != "2.0" {
		log.Printf("Bad version in /update_or_create_user, expected: 2.0, got: %v", ma.Version)
		c.String(http.StatusNotAcceptable, "Bad API version, expecting 2.0.") // 406
		return
	}

	// Add user to the database.
<<<<<<< HEAD
	r, err := getMap(ma.VPort, retention)
=======
	r, err := getMap(ma.Id, ma.VPort)
>>>>>>> e7c85de5
	if err != nil {
		log.Printf("Failed to update user with %v", err)
		c.Status(http.StatusInternalServerError) // 500
		return
	}
	a := NewMapAggregatorS2(&ma.VPort, &ma.Center)
	for _, p := range r {
		a.AddPoint(p)
	}
	c.IndentedJSON(http.StatusOK, a.ToArray()) // 200
}<|MERGE_RESOLUTION|>--- conflicted
+++ resolved
@@ -58,11 +58,7 @@
 	}
 
 	// Add user to the database.
-<<<<<<< HEAD
-	r, err := getMap(ma.VPort, retention)
-=======
-	r, err := getMap(ma.Id, ma.VPort)
->>>>>>> e7c85de5
+	r, err := getMap(ma.Id, ma.VPort, retention)
 	if err != nil {
 		log.Printf("Failed to update user with %v", err)
 		c.Status(http.StatusInternalServerError) // 500
